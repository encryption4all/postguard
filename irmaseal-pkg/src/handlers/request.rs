--- conflicted
+++ resolved
@@ -1,7 +1,7 @@
 use crate::Error;
 use actix_web::{web::Data, web::Json, HttpResponse};
 use irma::*;
-use irmaseal_core::api::AuthRequest;
+use irmaseal_core::api::IrmaAuthRequest;
 
 /// Maximum allowed valitidy (in seconds) of a JWT (1 day).
 const MAX_VALIDITY: u64 = 60 * 60 * 24;
@@ -11,13 +11,12 @@
 
 pub async fn request(
     url: Data<String>,
-    value: Json<AuthRequest>,
+    value: Json<IrmaAuthRequest>,
 ) -> Result<HttpResponse, crate::Error> {
     let irma_url = url.get_ref().clone();
     let kr = value.into_inner();
 
     let dr = DisclosureRequestBuilder::new()
-<<<<<<< HEAD
         .add_discons(
             kr.con
                 .iter()
@@ -30,27 +29,6 @@
                 })
                 .collect(),
         )
-||||||| 4a51aa9
-        .add_discon(vec![kr
-            .con
-            .iter()
-            .map(|attr| AttributeRequest::Compound {
-                attr_type: attr.atype.clone(),
-                value: attr.value.clone(),
-                not_null: true,
-            })
-            .collect()])
-=======
-        .add_discon(vec![kr
-            .con
-            .iter()
-            .map(|attr| AttributeRequest::Compound {
-                attr_type: attr.atype.to_string(),
-                value: attr.value.clone(),
-                not_null: true,
-            })
-            .collect()])
->>>>>>> refactor-lib
         .build();
 
     let validity = match kr.validity {
