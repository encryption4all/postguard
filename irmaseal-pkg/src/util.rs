--- conflicted
+++ resolved
@@ -3,12 +3,12 @@
 use actix_web::dev::ServiceRequest;
 use actix_web::http::header::EntityTag;
 
+use irmaseal_core::error::Error as CoreError;
 use irmaseal_core::kem::{cgw_kv::CGWKV, IBKEM};
 use irmaseal_core::Compress;
-use irmaseal_core::Error;
 
+use crate::error::{Error, PKGError};
 use crate::server::ParametersData;
-use crate::PKGError;
 
 use arrayref::array_ref;
 use core::hash::Hasher;
@@ -33,10 +33,7 @@
     let mut h = XxHash64::with_seed(0);
     h.write(x);
     let out = h.finish().to_be_bytes();
-<<<<<<< HEAD
-=======
 
->>>>>>> 9e54ab99
     base64::encode(out)
 }
 
@@ -61,16 +58,8 @@
     /// Precompute the public parameters, including cache headers.
     pub(crate) fn new<T: Serialize>(t: &T, path: Option<&str>) -> Result<ParametersData, PKGError> {
         // Precompute the serialized public parameters.
-<<<<<<< HEAD
-        let pp = serde_json::to_string(&Parameters::<K> {
-            format_version: 0x00,
-            public_key: PublicKey::<K>(pk.clone()),
-        })
-        .expect("could not serialize public parameters");
-=======
         let pp = serde_json::to_string(t)
             .map_err(|e| PKGError::Setup(format!("could not serialize public key: {e}")))?;
->>>>>>> 9e54ab99
 
         // Also compute cache headers.
         let modified_raw: HttpDate = if let Some(p) = path {
@@ -103,11 +92,11 @@
 
             let bytes = std::fs::read(path).unwrap();
             if bytes.len() != LENGTH {
-                return Err(Error::FormatViolation);
+                return Err(Error::Core(CoreError::FormatViolation("wrong pk length".to_string())));
             }
 
             let bytes = array_ref![&bytes, 0, LENGTH];
-            open_ct(<$scheme as IBKEM>::Pk::from_bytes(bytes)).ok_or(Error::FormatViolation)
+            open_ct(<$scheme as IBKEM>::Pk::from_bytes(bytes)).ok_or(Error::Core(CoreError::FormatViolation("test".to_string())))
         }
 
         pub fn [<$scheme:lower _read_sk>](path: impl AsRef<Path>) -> Result<<$scheme as IBKEM>::Sk, Error> {
@@ -115,11 +104,11 @@
 
             let bytes = std::fs::read(path).unwrap();
             if bytes.len() != LENGTH {
-                return Err(Error::FormatViolation);
+                return Err(Error::Core(CoreError::FormatViolation("wrong sk length".to_string())));
             }
 
             let bytes = array_ref![&bytes, 0, LENGTH];
-            open_ct(<$scheme as IBKEM>::Sk::from_bytes(bytes)).ok_or(Error::FormatViolation)
+            open_ct(<$scheme as IBKEM>::Sk::from_bytes(bytes)).ok_or(Error::Core(CoreError::FormatViolation("test".to_string())))
         }
         }
     };
