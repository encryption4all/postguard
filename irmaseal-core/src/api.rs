//! Definitions of the IRMAseal protocol REST API.

use crate::artifacts::{PublicKey, UserSecretKey};
use crate::identity::Attribute;
use ibe::kem::IBKEM;
use irma::{ProofStatus, SessionStatus};
use serde::{Deserialize, Serialize};

/// The public parameters of the Private Key Generator (PKG).
#[derive(Debug, Serialize, Deserialize)]
#[serde(rename_all = "camelCase")]
#[serde(bound(
    serialize = "PublicKey<K>: Serialize",
    deserialize = "PublicKey<K>: Deserialize<'de>"
))]
pub struct Parameters<K: IBKEM> {
    /// The formatting version of the Master Public Key.
    pub format_version: u8,
    /// The Master Public Key.
    pub public_key: PublicKey<K>,
}

/// A user secret key request for a specific identity.
#[derive(Debug, Serialize, Deserialize)]
pub struct KeyRequest {
    /// Conjunction of [`Attribute`]s for which a user requests a user secret key.
    pub con: Vec<Attribute>,
    #[serde(skip_serializing_if = "Option::is_none")]
    /// The validity (in seconds) of the JWT response.
    pub validity: Option<u64>,
}

/// The key response from the Private Key Generator (PKG).
#[derive(Debug, Serialize, Deserialize)]
#[serde(rename_all = "camelCase")]
#[serde(bound(
    serialize = "UserSecretKey<K>: Serialize",
    deserialize = "UserSecretKey<K>: Deserialize<'de>"
))]
pub struct KeyResponse<K: IBKEM> {
    /// The status of the session.
    pub status: SessionStatus,

    /// The status of the IRMA proof.
    #[serde(skip_serializing_if = "Option::is_none")]
    pub proof_status: Option<ProofStatus>,

<<<<<<< HEAD
    /// The user secret key (if present).
    #[serde(bound(
        serialize = "UserSecretKey<K>: Serialize",
        deserialize = "UserSecretKey<K>: Deserialize<'de>"
    ))]
=======
    /// The key will remain `None` until the `status` is `Done` and the `proofStatus` is `Valid`.
>>>>>>> 0e369d2d
    #[serde(skip_serializing_if = "Option::is_none")]
    pub key: Option<UserSecretKey<K>>,
}<|MERGE_RESOLUTION|>--- conflicted
+++ resolved
@@ -45,15 +45,11 @@
     #[serde(skip_serializing_if = "Option::is_none")]
     pub proof_status: Option<ProofStatus>,
 
-<<<<<<< HEAD
-    /// The user secret key (if present).
+    /// The key will remain `None` until the status is `Done` and the proof is `Valid`.
+    #[serde(skip_serializing_if = "Option::is_none")]
     #[serde(bound(
         serialize = "UserSecretKey<K>: Serialize",
         deserialize = "UserSecretKey<K>: Deserialize<'de>"
     ))]
-=======
-    /// The key will remain `None` until the `status` is `Done` and the `proofStatus` is `Valid`.
->>>>>>> 0e369d2d
-    #[serde(skip_serializing_if = "Option::is_none")]
     pub key: Option<UserSecretKey<K>>,
 }