--- conflicted
+++ resolved
@@ -1,15 +1,11 @@
 //! Identity definitions and utilities.
 
 use crate::error::Error;
+use alloc::collections::BTreeMap;
 use ibe::kem::IBKEM;
 use ibe::Derive;
 use serde::{Deserialize, Serialize};
-<<<<<<< HEAD
-use std::collections::BTreeMap;
-use tiny_keccak::{Hasher, Sha3};
-=======
 use tiny_keccak::{Hasher, Sha3, Shake};
->>>>>>> 9e54ab99
 
 const IDENTITY_UNSET: u64 = u64::MAX;
 const MAX_CON: usize = (IDENTITY_UNSET as usize - 1) >> 1;
@@ -89,14 +85,8 @@
         }
     }
 
-<<<<<<< HEAD
-    /// Derive an [identity][`IBKEM::Id`] from a [`Policy`].
-    pub fn derive<K: IBKEM>(&self) -> Result<<K as IBKEM>::Id, Error> {
-=======
-impl Policy {
     /// Derives an N-byte identity from a [`Policy`].
     pub fn derive<const N: usize>(&self) -> Result<[u8; N], Error> {
->>>>>>> 9e54ab99
         // This method implements domain separation as follows:
         // Suppose we have the following policy:
         //  - con[0..n - 1] consisting of n conjunctions.
@@ -157,6 +147,7 @@
         Ok(res)
     }
 
+    /// Derive a KEMs associated identity from a [`Policy`].
     pub fn derive_kem<K: IBKEM>(&self) -> Result<<K as IBKEM>::Id, Error> {
         // This hash is superfluous in theory, but derive does not support incremental hashing.
         // As a practical considerion we use an extra hash here.
@@ -186,15 +177,15 @@
         let setup = TestSetup::default();
 
         let policies: Vec<RecipientPolicy> = setup.policy.into_values().collect();
-        let p1_derived = policies[1].derive::<CGWKV>().unwrap();
+        let p1_derived = policies[1].derive_kem::<CGWKV>().unwrap();
 
         let mut reversed = policies[1].clone();
         reversed.con.reverse();
-        assert_eq!(&p1_derived, &reversed.derive::<CGWKV>().unwrap());
+        assert_eq!(&p1_derived, &reversed.derive_kem::<CGWKV>().unwrap());
 
         // The timestamp should matter, and therefore map to a different IBE identity.
         reversed.timestamp += 1;
-        assert_ne!(&p1_derived, &reversed.derive::<CGWKV>().unwrap());
+        assert_ne!(&p1_derived, &reversed.derive_kem::<CGWKV>().unwrap());
     }
 
     #[test]
