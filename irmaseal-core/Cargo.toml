--- conflicted
+++ resolved
@@ -19,12 +19,10 @@
 arrayvec = { version = "0.7.1", features = ["serde"] }
 subtle = "2.3"
 postcard = "0.7.2"
-<<<<<<< HEAD
-base64 = "0.12"
 irma = { git = "https://github.com/tweedegolf/irmars.git" }
-=======
->>>>>>> 308ac210
-ibe = { git = "https://github.com/encryption4all/ibe.git", branch = "features_and_docs", features = ["cgwfo"] }
+ibe = { git = "https://github.com/encryption4all/ibe.git", branch = "features_and_docs", features = [
+  "cgwfo"
+] }
 serde = { version = "1.0.126", features = ["derive"] }
 serde-big-array = { version = "0.3.2", features = ["const-generics"] }
 rmp-serde = "0.15.5"
