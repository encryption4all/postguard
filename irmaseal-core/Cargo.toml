[package]
name = "irmaseal-core"
description = "Core library for IRMAseal communication and bytestream operations."
version = "0.2.0"
authors = [
  "Leon Botros <l.botros@cs.ru.nl",
  "Wouter Geraedts <git@woutergeraedts.nl>"
]
edition = "2021"
license = "MIT"
keywords = ["ibe", "encryption", "ecc"]
homepage = "https://github.com/encryption4all/irmaseal/tree/main/irmaseal-core"
categories = ["cryptography"]

[dependencies]
irma = "0.2.1"
ibe = { version = "0.2.3", features = ["cgwkv", "mkem"] }
<<<<<<< HEAD
rand = { version = "0.8.4" }
=======
rand = { version = "0.8", default-features = false }
serde = { version = "1.0", features = ["derive"] }
rmp-serde = "1.1"
serde_json = "1.0"
>>>>>>> 0e369d2d
subtle = "2.3"
tiny-keccak = { version = "2.0", features = ["sha3"] }
base64ct = { version = "1.5" }

# For both stream features.
futures = { version = "0.3", optional = true }

# For the Rust Crypto backend.
aead = { version = "0.5", features = ["stream", "alloc"], optional = true }
aes-gcm = { version = "0.10", optional = true }

# For the Web Crypto backend ("web" feature).
getrandom = { version = "0.2", optional = true }
wasm-bindgen = { version = "0.2", optional = true }
js-sys = { version = "0.3", optional = true }
cipher = { version = "0.3", optional = true }
wasm-bindgen-futures = { version = "0.4", optional = true }
serde-wasm-bindgen = { version = "0.4", optional = true }
web-sys = { version = "0.3", features = [
  "SubtleCrypto",
  "AesGcmParams",
  "Crypto",
  "CryptoKey",
], optional = true }

[dev-dependencies]
tokio = { version = "1.24.2", features = ["full"] }
tokio-util = { version = "0.7.4", features = ["compat"] }
serde-transcode = "1.1.1"
criterion = "0.4"
rand = "0.8.5"
futures = { version = "0.3", features = ["io-compat"]}
futures-util = "0.3.25"

[features]
default = ["rust"]
rust = ["aead", "aes-gcm"]
rust_stream = ["futures", "aead/stream", "aes-gcm"]
web = ["getrandom/js", "wasm-bindgen", "js-sys", "futures", "wasm-bindgen-futures", "web-sys/SubtleCrypto", "web-sys/AesGcmParams", "web-sys/Crypto", "web-sys/CryptoKey"]
web_stream = []

[[bench]]
name = "main"
harness = false
required-features = ["rust", "rust_stream"]

[package.metadata.docs.rs]
all-features = true
rustdoc-args = ["--cfg", "docsrs"]<|MERGE_RESOLUTION|>--- conflicted
+++ resolved
@@ -1,7 +1,7 @@
 [package]
 name = "irmaseal-core"
 description = "Core library for IRMAseal communication and bytestream operations."
-version = "0.2.0"
+version = "0.3.0-rc.0"
 authors = [
   "Leon Botros <l.botros@cs.ru.nl",
   "Wouter Geraedts <git@woutergeraedts.nl>"
@@ -15,14 +15,10 @@
 [dependencies]
 irma = "0.2.1"
 ibe = { version = "0.2.3", features = ["cgwkv", "mkem"] }
-<<<<<<< HEAD
-rand = { version = "0.8.4" }
-=======
 rand = { version = "0.8", default-features = false }
 serde = { version = "1.0", features = ["derive"] }
 rmp-serde = "1.1"
 serde_json = "1.0"
->>>>>>> 0e369d2d
 subtle = "2.3"
 tiny-keccak = { version = "2.0", features = ["sha3"] }
 base64ct = { version = "1.5" }
