[package]
name = "irmaseal-core"
description = "Core library for IRMAseal communication and bytestream operations."
version = "0.1.3"
authors = ["Wouter Geraedts <git@woutergeraedts.nl>"]
edition = "2018"
license = "MIT"
keywords = ["ibe", "encryption", "ecc", "no_std"]
homepage = "https://github.com/Wassasin/irmaseal/tree/master/irmaseal-core"
categories = ["cryptography", "no-std"]

[dependencies]
aes = { version = "0.7.0", optional = true }
ctr = { version = "0.7.0", optional = true }
rand = { version = "0.8.4" }
subtle = "2.3"
<<<<<<< HEAD
postcard = "0.7.2"
irma = { git = "https://github.com/tweedegolf/irmars.git" }
=======
base64 = "0.12"
>>>>>>> 256a4ad1
ibe = { git = "https://github.com/encryption4all/ibe.git", branch = "features_and_docs", features = [
  "cgwfo"
] }
serde = { version = "1.0.126", features = ["derive"] }
serde-big-array = { version = "0.3.2", features = ["const-generics"] }
rmp-serde = "0.15.5"
serde_json = "1.0.68"
tiny-keccak = { version = "2.0.2", features = ["sha3"] }
<<<<<<< HEAD
base64ct = { version = "1.0.2" }
=======
futures = { version = "0.3.17" }
>>>>>>> 256a4ad1

[dev-dependencies]
serde-transcode = "1.1.1"

[features]
stream = ["aes", "ctr", "tiny-keccak/kmac"]
v1 = ["ibe/kv1"]<|MERGE_RESOLUTION|>--- conflicted
+++ resolved
@@ -14,12 +14,7 @@
 ctr = { version = "0.7.0", optional = true }
 rand = { version = "0.8.4" }
 subtle = "2.3"
-<<<<<<< HEAD
-postcard = "0.7.2"
 irma = { git = "https://github.com/tweedegolf/irmars.git" }
-=======
-base64 = "0.12"
->>>>>>> 256a4ad1
 ibe = { git = "https://github.com/encryption4all/ibe.git", branch = "features_and_docs", features = [
   "cgwfo"
 ] }
@@ -28,11 +23,8 @@
 rmp-serde = "0.15.5"
 serde_json = "1.0.68"
 tiny-keccak = { version = "2.0.2", features = ["sha3"] }
-<<<<<<< HEAD
 base64ct = { version = "1.0.2" }
-=======
 futures = { version = "0.3.17" }
->>>>>>> 256a4ad1
 
 [dev-dependencies]
 serde-transcode = "1.1.1"
