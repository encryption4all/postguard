[package]
name = "irmaseal-core"
description = "Core library for IRMAseal communication and bytestream operations."
version = "0.1.3"
authors = ["Wouter Geraedts <git@woutergeraedts.nl>"]
edition = "2018"
license = "MIT"
keywords = ["ibe", "encryption", "ecc", "no_std"]
homepage = "https://github.com/Wassasin/irmaseal/tree/master/irmaseal-core"
categories = ["cryptography", "no-std"]

[dependencies]
rand = { version = "0.8.4" }
subtle = "2.3"
<<<<<<< HEAD
base64 = "0.12"
ibe = { git = "https://github.com/encryption4all/ibe.git", branch = "features_and_docs", features = [
  "cgwfo"
] }
=======
postcard = "0.7.2"
ibe = { git = "https://github.com/encryption4all/ibe.git", branch = "features_and_docs", features = ["cgwfo"] }
>>>>>>> 308ac210
serde = { version = "1.0.126", features = ["derive"] }
serde-big-array = { version = "0.3.2", features = ["const-generics"] }
rmp-serde = "0.15.5"
serde_json = "1.0.68"
tiny-keccak = { version = "2.0.2", features = ["sha3"] }
<<<<<<< HEAD
futures = { version = "0.3.17" }
async-trait = "0.1.51"
# For normal stream feature
aes = { version = "0.7.0", optional = true }
ctr = { version = "0.7.0", optional = true }
# For wasm_stream feature
wasm-bindgen = { version = "0.2.78", optional = true }
js-sys = { version = "0.3.55", optional = true }
cipher = { version = "0.3.0", optional = true }
wasm-bindgen-futures = { version = "0.4.28", optional = true }
web-sys = { version = "0.3.55", features = [
  "SubtleCrypto",
  "AesCtrParams",
  "Crypto",
  "CryptoKey"
], optional = true }
=======
base64ct = { version = "1.0.2" }
>>>>>>> 308ac210

[dev-dependencies]
serde-transcode = "1.1.1"
criterion = "0.3.5"

[features]
default = []
stream = ["aes", "ctr", "tiny-keccak/kmac"]
wasm_stream = [
  "cipher",
  "tiny-keccak/kmac",
  "wasm-bindgen",
  "js-sys",
  "wasm-bindgen-futures",
  "web-sys/SubtleCrypto",
  "web-sys/AesCtrParams",
  "web-sys/Crypto",
  "web-sys/CryptoKey"
]
v1 = ["ibe/kv1"]

[[bench]]
name = "main"
harness = false
required-features = ["stream"]<|MERGE_RESOLUTION|>--- conflicted
+++ resolved
@@ -12,21 +12,12 @@
 [dependencies]
 rand = { version = "0.8.4" }
 subtle = "2.3"
-<<<<<<< HEAD
-base64 = "0.12"
-ibe = { git = "https://github.com/encryption4all/ibe.git", branch = "features_and_docs", features = [
-  "cgwfo"
-] }
-=======
-postcard = "0.7.2"
 ibe = { git = "https://github.com/encryption4all/ibe.git", branch = "features_and_docs", features = ["cgwfo"] }
->>>>>>> 308ac210
 serde = { version = "1.0.126", features = ["derive"] }
 serde-big-array = { version = "0.3.2", features = ["const-generics"] }
 rmp-serde = "0.15.5"
 serde_json = "1.0.68"
 tiny-keccak = { version = "2.0.2", features = ["sha3"] }
-<<<<<<< HEAD
 futures = { version = "0.3.17" }
 async-trait = "0.1.51"
 # For normal stream feature
@@ -43,9 +34,7 @@
   "Crypto",
   "CryptoKey"
 ], optional = true }
-=======
 base64ct = { version = "1.0.2" }
->>>>>>> 308ac210
 
 [dev-dependencies]
 serde-transcode = "1.1.1"
