[package]
name = "irmaseal-core"
description = "Core library for IRMAseal communication and bytestream operations."
version = "0.2.0-beta.2"
authors = [
  "Leon Botros <l.botros@cs.ru.nl",
  "Wouter Geraedts <git@woutergeraedts.nl>"
]
edition = "2021"
license = "MIT"
keywords = ["ibe", "encryption", "ecc"]
homepage = "https://github.com/encryption4all/irmaseal/tree/main/irmaseal-core"
categories = ["cryptography"]

[dependencies]
irma = "0.2.1"
<<<<<<< HEAD
ibe = { version = "0.2.0", features = ["cgwkv", "mr"] }
rand = { version = "0.8.4", default-features = false }
subtle = "2.3"
serde = { version = "1.0.126", features = ["derive"] }
serde-big-array = { version = "0.3.2", features = ["const-generics"] }
=======
ibe = { git = "https://github.com/encryption4all/ibe.git", features = ["cgwkv", "mkem"] }
rand = { version = "0.8.4" }
subtle = "2.3"
serde = { version = "1.0.126", features = ["derive"] }
serde-big-array = { version = "0.3.2", features = ["const-generics"] }
rmp-serde = "1.1.0"
serde_json = "1.0.68"
>>>>>>> ffeff5c1
tiny-keccak = { version = "2.0.2", features = ["sha3"] }
base64ct = { version = "1.0.2" }
rmp-serde = "0.15.5"
serde_json = "1.0.68"

# For both stream features
futures = { version = "0.3.21", optional = true }

# For "stream" feature
aead = { version = "0.4.3", features = ["stream", "alloc"], optional = true }
aes-gcm = { version = "0.9.4", optional = true }

# For "wasm_stream" feature
getrandom = { version = "0.2", optional = true }
wasm-bindgen = { version = "0.2.78", optional = true }
js-sys = { version = "0.3.55", optional = true }
cipher = { version = "0.3.0", optional = true }
wasm-bindgen-futures = { version = "0.4.28", optional = true }
web-sys = { version = "0.3.55", features = [
  "SubtleCrypto",
  "AesGcmParams",
  "Crypto",
  "CryptoKey",
], optional = true }

[dev-dependencies]
rand = "0.8.4"
serde-transcode = "1.1.1"
criterion = "0.3.5"

[features]
default = []
stream = ["futures", "aead/stream", "aes-gcm"]
wasm_stream = [
  "getrandom/js",
  "wasm-bindgen",
  "js-sys",
  "futures",
  "wasm-bindgen-futures",
  "web-sys/SubtleCrypto",
  "web-sys/AesGcmParams",
  "web-sys/Crypto",
  "web-sys/CryptoKey",
]

[[bench]]
name = "main"
harness = false
required-features = ["stream"]

[package.metadata.docs.rs]
all-features = true
rustdoc-args = ["--cfg", "docsrs"]<|MERGE_RESOLUTION|>--- conflicted
+++ resolved
@@ -14,25 +14,14 @@
 
 [dependencies]
 irma = "0.2.1"
-<<<<<<< HEAD
-ibe = { version = "0.2.0", features = ["cgwkv", "mr"] }
+ibe = { git = "https://github.com/encryption4all/ibe.git", features = ["cgwkv", "mkem"] }
 rand = { version = "0.8.4", default-features = false }
-subtle = "2.3"
 serde = { version = "1.0.126", features = ["derive"] }
-serde-big-array = { version = "0.3.2", features = ["const-generics"] }
-=======
-ibe = { git = "https://github.com/encryption4all/ibe.git", features = ["cgwkv", "mkem"] }
-rand = { version = "0.8.4" }
-subtle = "2.3"
-serde = { version = "1.0.126", features = ["derive"] }
-serde-big-array = { version = "0.3.2", features = ["const-generics"] }
 rmp-serde = "1.1.0"
 serde_json = "1.0.68"
->>>>>>> ffeff5c1
+subtle = "2.3"
 tiny-keccak = { version = "2.0.2", features = ["sha3"] }
 base64ct = { version = "1.0.2" }
-rmp-serde = "0.15.5"
-serde_json = "1.0.68"
 
 # For both stream features
 futures = { version = "0.3.21", optional = true }
